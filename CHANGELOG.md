# Change Log

All notable changes to this project will be documented in this file.

The format is based on [Keep a Changelog](http://keepachangelog.com/) and this project adheres to [Semantic Versioning](http://semver.org/).

## [Unreleased]

<<<<<<< HEAD
- [#414] Add `--no-reset` to attach to/detach from live target
=======
- [#410] Simplify canary
>>>>>>> 4cf82a95
- [#405] Also enable merge queue for changelog enforcer
- [#404] Switch from bors to merge queue
- [#402] Do not panic if locations do not contain the frame

[#410]: https://github.com/knurling-rs/probe-run/pull/410
[#405]: https://github.com/knurling-rs/probe-run/pull/405
[#404]: https://github.com/knurling-rs/probe-run/pull/404
[#402]: https://github.com/knurling-rs/probe-run/pull/402

## [v0.3.9] - 2023-05-05

- [#403] Release `probe-run v0.3.9`
- [#399] Update link shown in error message
- [#398] Handle reset vector not pointing to ELF symbol

[#403]: https://github.com/knurling-rs/probe-run/pull/403
[#399]: https://github.com/knurling-rs/probe-run/pull/399
[#398]: https://github.com/knurling-rs/probe-run/pull/398

## [v0.3.8] - 2023-04-12

- [#395] Bump `defmt-decoder` to `0.3.6` due to yanked version `0.3.5`
- [#389] Clean `fn run_target_program` up

[#395]: https://github.com/knurling-rs/probe-run/pull/395
[#389]: https://github.com/knurling-rs/probe-run/pull/389

## [v0.3.7] - 2023-03-29

- [#390] Release `probe-run v0.3.7`
- [#385] Update snapshot tests and test stack canary
- [#384] Satisfy clippy
- [#383] Fix unwinding
- [#381] Add feature `ftdi` to enable `ftdi` debuggers
- [#380] Add `--erase-all` flag
- [#379] Update to `probe-rs v0.17`
- [#378] Update to `probe-rs v0.16`

[#390]: https://github.com/knurling-rs/probe-run/pull/390
[#385]: https://github.com/knurling-rs/probe-run/pull/385
[#384]: https://github.com/knurling-rs/probe-run/pull/384
[#383]: https://github.com/knurling-rs/probe-run/pull/383
[#381]: https://github.com/knurling-rs/probe-run/pull/381
[#380]: https://github.com/knurling-rs/probe-run/pull/380
[#379]: https://github.com/knurling-rs/probe-run/pull/379
[#378]: https://github.com/knurling-rs/probe-run/pull/378

## [v0.3.6] - 2023-01-23

- [#375] Release `probe-run v0.3.6`
- [#373] Update to `probe-rs v0.14`
- [#371] Add "missing drivers" to troubleshooting section
- [#366] Update CI

[#375]: https://github.com/knurling-rs/probe-run/pull/375
[#373]: https://github.com/knurling-rs/probe-run/pull/373
[#371]: https://github.com/knurling-rs/probe-run/pull/371
[#366]: https://github.com/knurling-rs/probe-run/pull/366

## [v0.3.5] - 2022-10-07

- [#357] Update to `clap 4.0`
- [#349] Add `PROBE_RUN_SPEED` env variable
- [#345] Update dev-dependency `serial_test`
- [#344] Replace `pub(crate)` with `pub`
- [#343] Mark `v0.3.4` as released in `CHANGELOG.md`
- [#353] Add `--verify` option to verify written flash

[#357]: https://github.com/knurling-rs/probe-run/pull/357
[#349]: https://github.com/knurling-rs/probe-run/pull/349
[#345]: https://github.com/knurling-rs/probe-run/pull/345
[#344]: https://github.com/knurling-rs/probe-run/pull/344
[#343]: https://github.com/knurling-rs/probe-run/pull/343
[#353]: https://github.com/knurling-rs/probe-run/pull/353

## [v0.3.4] - 2022-08-10

- [#342] Release `probe-run 0.3.4`
- [#339] Simplify `fn round_up`
- [#337] Clean snapshot tests
- [#335] Add unit tests for `fn round_up`
- [#334] Simplify snapshot tests
- [#333] Clean up `enum Outcome`
- [#331] Refactor stack painting
- [#330] Fix `fn round_up`
- [#329] Update probe-rs to 0.13.0 (does not yet implement 64-bit support)
- [#328] Simplify, by capturing identifiers in logging macros
- [#327] Optimize stack usage measuring
- [#326] Make use of i/o locking being static since rust `1.61`.
- [#321] CI: Add changelog-enforcer
- [#320] Disable terminal colorization if `TERM=dumb` is set
- [#319] Warn on target chip mismatch
- [#317] Clarify "can't determine stack overflow" error message
- [#314] Clarify documentation in README
- [#305] Add option to disable double buffering while loading firmware
- [#293] Update snapshot tests to new TRACE output

[#342]: https://github.com/knurling-rs/probe-run/pull/342
[#339]: https://github.com/knurling-rs/probe-run/pull/339
[#337]: https://github.com/knurling-rs/probe-run/pull/337
[#335]: https://github.com/knurling-rs/probe-run/pull/335
[#334]: https://github.com/knurling-rs/probe-run/pull/334
[#333]: https://github.com/knurling-rs/probe-run/pull/333
[#331]: https://github.com/knurling-rs/probe-run/pull/331
[#330]: https://github.com/knurling-rs/probe-run/pull/330
[#329]: https://github.com/knurling-rs/probe-run/pull/329
[#328]: https://github.com/knurling-rs/probe-run/pull/328
[#327]: https://github.com/knurling-rs/probe-run/pull/327
[#326]: https://github.com/knurling-rs/probe-run/pull/326
[#321]: https://github.com/knurling-rs/probe-run/pull/321
[#320]: https://github.com/knurling-rs/probe-run/pull/320
[#319]: https://github.com/knurling-rs/probe-run/pull/319
[#317]: https://github.com/knurling-rs/probe-run/pull/317
[#314]: https://github.com/knurling-rs/probe-run/pull/314
[#305]: https://github.com/knurling-rs/probe-run/pull/305
[#293]: https://github.com/knurling-rs/probe-run/pull/293

## [v0.3.3] - 2022-03-14

### Fixed

- [#311] fixed "probe-run does not work with some programs that have less than 10 KiB of stack space _unless_ `--measure-stack` is available"

[#311]: https://github.com/knurling-rs/probe-run/pull/311

## [v0.3.2] - 2022-03-10 - YANKED

- [#303] Don't bail, but only warn if using `--no-flash` with `defmt`
- [#302] Make stack painting fast again! 🇪🇺
- [#301] Add way to pass chip description file
- [#300] Simplify verbose matching
- [#299] Fix and refactor `fn extract_stack_info`
- [#296] turn some `println!` into `writeln!`
- [#295] probe-run json output
- [#294] Update `Cargo.lock`

[#303]: https://github.com/knurling-rs/probe-run/pull/303
[#302]: https://github.com/knurling-rs/probe-run/pull/302
[#301]: https://github.com/knurling-rs/probe-run/pull/301
[#300]: https://github.com/knurling-rs/probe-run/pull/300
[#299]: https://github.com/knurling-rs/probe-run/pull/299
[#296]: https://github.com/knurling-rs/probe-run/pull/296
[#295]: https://github.com/knurling-rs/probe-run/pull/295
[#294]: https://github.com/knurling-rs/probe-run/pull/294

## [v0.3.1] - 2021-11-26

- [#287]: unwind: skip FDEs with initial address of 0
- [#286]: Update dependencies
- [#285]: Update `probe-rs` and `probe-rs-rtt` to `0.12`
- [#282]: Include program counter value in backtrace when -v is passed
- [#281]: Report flashing size using probe-rs's FlashProgress system
- [#280]: Turn symbol demangling back on

[#287]: https://github.com/knurling-rs/probe-run/pull/287
[#286]: https://github.com/knurling-rs/probe-run/pull/286
[#285]: https://github.com/knurling-rs/probe-run/pull/285
[#282]: https://github.com/knurling-rs/probe-run/pull/282
[#281]: https://github.com/knurling-rs/probe-run/pull/281
[#280]: https://github.com/knurling-rs/probe-run/pull/280

## [v0.3.0] - 2021-11-09

- [#273]: Update to Rust 2021 🎉
- [#267]: Minimize dependencies by disabling default-features
- [#266]: Recover from decoding-errors
- [#247]: Print troubleshooting information on "probe not found" error
- [#264]: Use new stream decoder API
- [#263]: Set blocking mode to `0b10` (`BLOCK_IF_FULL`)
- [#257]: Split "set rtt to blocking-mode" into function
- [#259]: Update snapshot tests
- [#260]: Fix CI on nightly
- [#254]: Add support for measuring the program's stack usage
- [#248]: Print dedicated message on control + c
- [#250]: Backtrace options
- [#253]: feat: add help message for JtagNoDeviceConnected
- [#251]: Removes call to fill in user survey from readme.
- [#246]: Enable deactivated tests for Windows

[#273]: https://github.com/knurling-rs/probe-run/pull/273
[#267]: https://github.com/knurling-rs/probe-run/pull/267
[#266]: https://github.com/knurling-rs/probe-run/pull/266
[#247]: https://github.com/knurling-rs/probe-run/pull/247
[#264]: https://github.com/knurling-rs/probe-run/pull/264
[#263]: https://github.com/knurling-rs/probe-run/pull/263
[#257]: https://github.com/knurling-rs/probe-run/pull/257
[#259]: https://github.com/knurling-rs/probe-run/pull/259
[#260]: https://github.com/knurling-rs/probe-run/pull/260
[#254]: https://github.com/knurling-rs/probe-run/pull/254
[#248]: https://github.com/knurling-rs/probe-run/pull/248
[#250]: https://github.com/knurling-rs/probe-run/pull/250
[#253]: https://github.com/knurling-rs/probe-run/pull/253
[#251]: https://github.com/knurling-rs/probe-run/pull/251
[#246]: https://github.com/knurling-rs/probe-run/pull/246

## [v0.2.5] - 2021-08-02

- [#244] Fix clippy warnings
- [#240] Link Knurling User Survey in `README`
- [#235] Update to `probe-rs` `0.11`
- [#234] Feature-gate windows tests
- [#233] Some clarifications and corrections

[#244]: https://github.com/knurling-rs/probe-run/pull/244
[#240]: https://github.com/knurling-rs/probe-run/pull/240
[#235]: https://github.com/knurling-rs/probe-run/pull/235
[#234]: https://github.com/knurling-rs/probe-run/pull/234
[#233]: https://github.com/knurling-rs/probe-run/pull/233

## [v0.2.4] - 2021-06-17

- [#212] make `unwind::target()` infallible
- [#216] Fix `EXC_RETURN` detection on thumbv8
- [#218] add first, user-triggered snapshot tests
- [#219] add more explicit hint if elf path doesn't lead to an existing file
- [#221] Obtain git-version from macro, instead of custom build-script
- [#222] refactor the huge "main" function into smaller functions + modules
- [#224] target_info: print ram region again
- [#225] `cli::tests`: rstest-ify tests for `fn extract_git_hash`
- [#226] `CI`: Run tests and clippy
- [#228] Remove unused file `utils.rs`

[#212]: https://github.com/knurling-rs/probe-run/pull/212
[#216]: https://github.com/knurling-rs/probe-run/pull/216
[#218]: https://github.com/knurling-rs/probe-run/pull/218
[#219]: https://github.com/knurling-rs/probe-run/pull/219
[#221]: https://github.com/knurling-rs/probe-run/pull/221
[#222]: https://github.com/knurling-rs/probe-run/pull/222
[#224]: https://github.com/knurling-rs/probe-run/pull/224
[#225]: https://github.com/knurling-rs/probe-run/pull/225
[#226]: https://github.com/knurling-rs/probe-run/pull/226
[#228]: https://github.com/knurling-rs/probe-run/pull/228

## [v0.2.3] - 2021-05-21

### Improvements
- [#193] Check `PROBE_RUN_IGNORE_VERSION` on runtime
- [#199] Add column info to backtrace
- [#200] Highlight frames that point to local code in backtrace
- [#203] + [#209] + [#210] Add `--shorten-paths`
- [#204] Make 'stopped due to signal' force a backtrace
- [#207] Read as little stacked registers as possible during unwinding

### Docs
- [#190] `README`: Replace ${PROBE_RUN_CHIP} in code example
- [#192] + [#194] `README`: Add installation instructions for Fedora and Ubuntu

### Fixes
- [#206] Fix unwinding exceptions that push FPU registers onto the stack

### Internal improvements
- [#197] Refactor "print backtrace" code
- [#211] `mv backtrace.rs backtrace/mod.rs`

[#193]: https://github.com/knurling-rs/probe-run/pull/193
[#199]: https://github.com/knurling-rs/probe-run/pull/199
[#200]: https://github.com/knurling-rs/probe-run/pull/200
[#203]: https://github.com/knurling-rs/probe-run/pull/203
[#204]: https://github.com/knurling-rs/probe-run/pull/204
[#207]: https://github.com/knurling-rs/probe-run/pull/207
[#190]: https://github.com/knurling-rs/probe-run/pull/190
[#192]: https://github.com/knurling-rs/probe-run/pull/192
[#194]: https://github.com/knurling-rs/probe-run/pull/194
[#206]: https://github.com/knurling-rs/probe-run/pull/206
[#209]: https://github.com/knurling-rs/probe-run/pull/209
[#210]: https://github.com/knurling-rs/probe-run/pull/210
[#197]: https://github.com/knurling-rs/probe-run/pull/197
[#211]: https://github.com/knurling-rs/probe-run/pull/211

## [v0.2.2] - 2021-05-06

### Improvements

- [#163] Report exit reason, make `backtrace` optional
- [#171] Introduce even more verbose log level
- [#174] Let developers skip defmt version check
- [#179] Limit `backtrace` length, make limit configurable
- [#184] Add some bounds checking to `unwinding`

#### Docs

- [#161] Remind the user that the `bench` profile should be also overridden
- [#181] `README`: add copypasteable example how to run from repo
- [#183] `README`: Add troubleshooting for use with RTIC

### Fixes

- [#162] Remove `panic-probe`

### Internal Improvements

- [#165] Various simplifications
- [#175] Run `cargo fmt -- --check` in CI

[#161]: https://github.com/knurling-rs/probe-run/pull/161
[#162]: https://github.com/knurling-rs/probe-run/pull/162
[#163]: https://github.com/knurling-rs/probe-run/pull/163
[#165]: https://github.com/knurling-rs/probe-run/pull/165
[#171]: https://github.com/knurling-rs/probe-run/pull/171
[#174]: https://github.com/knurling-rs/probe-run/pull/174
[#175]: https://github.com/knurling-rs/probe-run/pull/175
[#179]: https://github.com/knurling-rs/probe-run/pull/179
[#181]: https://github.com/knurling-rs/probe-run/pull/181
[#184]: https://github.com/knurling-rs/probe-run/pull/184
[#183]: https://github.com/knurling-rs/probe-run/pull/183

## [v0.2.1] - 2021-02-23

- [#158] Fix Ctrl+C handling

[#158]: https://github.com/knurling-rs/probe-run/pull/158

## [v0.2.0] - 2021-02-22

### New Features

- [#153] Update to defmt 0.2.0
- [#152] Allow selecting a probe by serial number
- [#149] Update and deduplicate dependencies

### Fixes

- [#141] Address Clippy lints

[#141]: https://github.com/knurling-rs/probe-run/pull/141
[#149]: https://github.com/knurling-rs/probe-run/pull/149
[#152]: https://github.com/knurling-rs/probe-run/pull/152
[#153]: https://github.com/knurling-rs/probe-run/pull/153

## [v0.1.9] - 2021-01-21

### Added

- [#126] print a list of probes when multiple probes are found and none was selected
- [#133] removes `supported defmt version: c4461eb1484...` from `-h` / ` --help` output

[#126]: https://github.com/knurling-rs/probe-run/pull/126
[#133]: https://github.com/knurling-rs/probe-run/pull/133

### Fixed

- [#129] reject use of defmt logs and the `--no-flash` flag.
- [#132] Make use of the new defmt-logger crate
- [#134] updates `probe-run`'s `defmt` dependencies in order to make new features accessible

[#129]: https://github.com/knurling-rs/probe-run/pull/129
[#132]: https://github.com/knurling-rs/probe-run/pull/132
[#134]: https://github.com/knurling-rs/probe-run/pull/134

## [v0.1.8] - 2020-12-11

### Added

- [#119] `probe-run` has gained a `--connect-under-reset` command line flag. When used, the probe drives the NRST pin of the microcontroller to put it in reset state before establishing a SWD / JTAG connection with the device.

[#119]: https://github.com/knurling-rs/probe-run/pull/119

### Fixed

- [#117] wait for breakpoint before switching RTT from non-blocking mode to blocking mode.

[#117]: https://github.com/knurling-rs/probe-run/pull/117

## [v0.1.7] - 2020-11-26

### Fixed

- [#114] pin `hidapi` dependency to 1.2.3 to enable macOS builds
- [#112] defmt decode errors are now reported to the user
- [#110] colorize `assert_eq!` output

[#114]: https://github.com/knurling-rs/probe-run/pull/114
[#112]: https://github.com/knurling-rs/probe-run/pull/112
[#110]: https://github.com/knurling-rs/probe-run/pull/110

## [v0.1.6] - 2020-11-23

### Fixed

- [#109] `<exception entry>` is not printed twice in the backtrace when the firmware aborts.

[#109]: https://github.com/knurling-rs/probe-run/pull/109

### Changed

- [#108] `probe-rs` has been bumped to version 0.10. This should fix some ST-LINK bugs and expand device support.

[#108]: https://github.com/knurling-rs/probe-run/pull/108

## [v0.1.5] - 2020-11-20

- [#106] `probe-run` now reports the program size
- [#105] `probe-run`'s `--defmt` flag is now optional. `probe-run` will auto-detect the use of the `defmt` crate so the flag is no longer needed.
- [#259] building the crates.io version of `probe-run` no longer depends on the `git` command line tool (fixed [#256])
- [#264] `probe-run` doesn't panic if log message is not UTF-8

[#106]: https://github.com/knurling-rs/probe-run/pull/106
[#105]: https://github.com/knurling-rs/probe-run/pull/105
[#259]: https://github.com/knurling-rs/defmt/pull/259
[#264]: https://github.com/knurling-rs/defmt/pull/264

## [v0.1.4] - 2020-11-11

### Added

- [#30] added a `--no-flash` flag to run a program without re-flashing it
- [#40] added (`--help`) documentation to the many CLI flags
- [#33] added canary-based stack overflow detection
- [#38] added file location information to log messages
- [#41] the `PROBE_RUN_CHIP` env variable can be used as an alternative to the `--chip` flag
- [#49] `--list-probes` and `--probe` flags to list all probes and select a particular probe, respectively
- [#55] added more precise stack overflow detection for apps linked with `flip-link`
- [#57] added module location information to log messages
- [#63] added file location information to the stack backtrace
- [#83] added git info to the `--version` output
- [#88] added `--speed` flag to set the frequency of the probe
- [#98] the output of `--version` now includes the supported defmt version

[#30]: https://github.com/knurling-rs/probe-run/pull/30
[#33]: https://github.com/knurling-rs/probe-run/pull/33
[#38]: https://github.com/knurling-rs/probe-run/pull/38
[#40]: https://github.com/knurling-rs/probe-run/pull/40
[#41]: https://github.com/knurling-rs/probe-run/pull/41
[#49]: https://github.com/knurling-rs/probe-run/pull/49
[#55]: https://github.com/knurling-rs/probe-run/pull/55
[#57]: https://github.com/knurling-rs/probe-run/pull/57
[#63]: https://github.com/knurling-rs/probe-run/pull/63
[#83]: https://github.com/knurling-rs/probe-run/pull/83
[#88]: https://github.com/knurling-rs/probe-run/pull/88
[#98]: https://github.com/knurling-rs/probe-run/pull/98

### Fixed

- [#28] notify the user ASAP that RTT logs were not found in the image
- [#50] fixed a bug that was causing an infinite stack backtrace to be printed
- [#51] fixed the handling of Ctrl-C
- [#77] flush stdout after each write; fixes a bug where output was not printed until a newline was sent from the device using non-defmt-ed RTT

[#28]: https://github.com/knurling-rs/probe-run/pull/28
[#50]: https://github.com/knurling-rs/probe-run/pull/50
[#51]: https://github.com/knurling-rs/probe-run/pull/51
[#77]: https://github.com/knurling-rs/probe-run/pull/77

### Changed

- [#25] increased RTT attach retries, which is sometimes needed for inter-operation with `rtt-target`
- [#44] improve diagnostics when linker script is missing
- [#53], [#60] the output format of logs
- [#55], [#64] all hard faults make `probe-run` exit with non-zero exit code regardless of whether `panic-probe` was used or not
- [#69] `probe-run` now changes the RTT mode to blocking at runtime, right after RAM initialization

[#25]: https://github.com/knurling-rs/probe-run/pull/25
[#44]: https://github.com/knurling-rs/probe-run/pull/44
[#53]: https://github.com/knurling-rs/probe-run/pull/53
[#55]: https://github.com/knurling-rs/probe-run/pull/55
[#60]: https://github.com/knurling-rs/probe-run/pull/60
[#64]: https://github.com/knurling-rs/probe-run/pull/64
[#69]: https://github.com/knurling-rs/probe-run/pull/69

## [v0.1.3] - 2020-08-19

### Changed

- Fixed outdated comment in readme

## [v0.1.2] - 2020-08-19

### Added

- Support for the `thumbv7em-none-eabihf` target.

### Changed

- Bumped the `probe-rs` dependency to 0.8.0
- Cleaned up CLI documentation

## [v0.1.1] - 2020-08-17

### Added

- Added setup instructions to check that there's enough debug info to make the unwinder worker

### Changed

- Improved the error message produced when the unwinder fails

## v0.1.0 - 2020-08-14

Initial release

[Unreleased]: https://github.com/knurling-rs/probe-run/compare/v0.3.9...main
[v0.3.9]: https://github.com/knurling-rs/probe-run/compare/v0.3.8...v0.3.9
[v0.3.8]: https://github.com/knurling-rs/probe-run/compare/v0.3.7...v0.3.8
[v0.3.7]: https://github.com/knurling-rs/probe-run/compare/v0.3.6...v0.3.7
[v0.3.6]: https://github.com/knurling-rs/probe-run/compare/v0.3.5...v0.3.6
[v0.3.5]: https://github.com/knurling-rs/probe-run/compare/v0.3.4...v0.3.5
[v0.3.4]: https://github.com/knurling-rs/probe-run/compare/v0.3.3...v0.3.4
[v0.3.3]: https://github.com/knurling-rs/probe-run/compare/v0.3.2...v0.3.3
[v0.3.2]: https://github.com/knurling-rs/probe-run/compare/v0.3.1...v0.3.2
[v0.3.1]: https://github.com/knurling-rs/probe-run/compare/v0.3.0...v0.3.1
[v0.3.0]: https://github.com/knurling-rs/probe-run/compare/v0.2.5...v0.3.0
[v0.2.5]: https://github.com/knurling-rs/probe-run/compare/v0.2.4...v0.2.5
[v0.2.4]: https://github.com/knurling-rs/probe-run/compare/v0.2.3...v0.2.4
[v0.2.3]: https://github.com/knurling-rs/probe-run/compare/v0.2.2...v0.2.3
[v0.2.2]: https://github.com/knurling-rs/probe-run/compare/v0.2.1...v0.2.2
[v0.2.1]: https://github.com/knurling-rs/probe-run/compare/v0.2.0...v0.2.1
[v0.2.0]: https://github.com/knurling-rs/probe-run/compare/v0.1.9...v0.2.0
[v0.1.9]: https://github.com/knurling-rs/probe-run/compare/v0.1.8...v0.1.9
[v0.1.8]: https://github.com/knurling-rs/probe-run/compare/v0.1.7...v0.1.8
[v0.1.7]: https://github.com/knurling-rs/probe-run/compare/v0.1.6...v0.1.7
[v0.1.6]: https://github.com/knurling-rs/probe-run/compare/v0.1.5...v0.1.6
[v0.1.5]: https://github.com/knurling-rs/probe-run/compare/v0.1.4...v0.1.5
[v0.1.4]: https://github.com/knurling-rs/probe-run/compare/v0.1.3...v0.1.4
[v0.1.3]: https://github.com/knurling-rs/probe-run/compare/v0.1.2...v0.1.3
[v0.1.2]: https://github.com/knurling-rs/probe-run/compare/v0.1.1...v0.1.2
[v0.1.1]: https://github.com/knurling-rs/probe-run/compare/v0.1.0...v0.1.1<|MERGE_RESOLUTION|>--- conflicted
+++ resolved
@@ -6,11 +6,8 @@
 
 ## [Unreleased]
 
-<<<<<<< HEAD
 - [#414] Add `--no-reset` to attach to/detach from live target
-=======
 - [#410] Simplify canary
->>>>>>> 4cf82a95
 - [#405] Also enable merge queue for changelog enforcer
 - [#404] Switch from bors to merge queue
 - [#402] Do not panic if locations do not contain the frame
